--- conflicted
+++ resolved
@@ -18,7 +18,7 @@
     ~PerformanceCalculator() = default;
 };
 
-class TragedyCalculator : public PerformanceCalculator
+class TragedyCalculator final : public PerformanceCalculator
 {
 public:
     int amount_for(const Performance& perf) const override
@@ -31,7 +31,7 @@
     }
 };
 
-class ComedyCalculator : public PerformanceCalculator
+class ComedyCalculator final : public PerformanceCalculator
 {
 public:
     int amount_for(const Performance& perf) const override
@@ -52,12 +52,6 @@
     }
 };
 
-<<<<<<< HEAD
-=======
-class TragedyCalculator final : public PerformanceCalculator {};
-class ComedyCalculator final : public PerformanceCalculator {};
-
->>>>>>> f98857e8
 const PerformanceCalculator& get_performance_calculator(Play::Type type)
 {
     switch (type) {

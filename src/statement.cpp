--- conflicted
+++ resolved
@@ -14,12 +14,8 @@
 
 struct EnrichedPerformance
 {
-<<<<<<< HEAD
     const Performance& base;
-=======
-    const Invoice::Performance& base;
     const Play& play;
->>>>>>> 93686e33
 };
 
 struct StatementData
@@ -48,13 +44,9 @@
             amount += 300 * perf.base.audience;
             break;
         default:
-<<<<<<< HEAD
             throw std::runtime_error{std::format(
                 "{}: unknown Play::Type"sv,
-                static_cast<std::underlying_type_t<Play::Type>>(play_for(perf).type))};
-=======
-            throw std::runtime_error{std::format("unknown type: {}"s, static_cast<int>(perf.play.type))};
->>>>>>> 93686e33
+                static_cast<std::underlying_type_t<Play::Type>>(perf.play.type))};
         }
         return amount;
     };
@@ -89,11 +81,7 @@
     oss << std::format("Statement for {}\n"sv, data.customer);
 
     for (const auto& perf : data.performances) {
-<<<<<<< HEAD
-        oss << std::format("  {}: {} ({} seats)\n"sv, play_for(perf).name, usd(amount_for(perf)), perf.base.audience);
-=======
-        oss << std::format("  {}: {} ({} seats)\n"s, perf.play.name, usd(amount_for(perf)), perf.base.audience);
->>>>>>> 93686e33
+        oss << std::format("  {}: {} ({} seats)\n"sv, perf.play.name, usd(amount_for(perf)), perf.base.audience);
     }
 
     oss << std::format("Amount owed is {}\n"sv, usd(total_amount()));

#include "pch.h"

#include "statement.h"

namespace {

auto usd(int amount)
{
    std::ostringstream oss;
    oss.imbue(std::locale{"en_US.UTF-8"s});
    oss << std::showbase << std::put_money(amount);
    return std::move(oss).str();
}

}

std::string statement(const Invoice& invoice, const std::map<std::string, Play>& plays)
{
    auto play_for = [&](const auto& perf) -> decltype(auto)
    {
        return plays.at(perf.play_id);
    };

    auto amount_for = [&](const auto& perf)
    {
        int amount = 0;
        switch (play_for(perf).type) {
        case Play::Type::Tragedy:
            amount = 40000;
            if (perf.audience > 30) {
                amount += 1000 * (perf.audience - 30);
            }
            break;
        case Play::Type::Comedy:
            amount = 30000;
            if (perf.audience > 20) {
                amount += 10000 + 500 * (perf.audience - 20);
            }
            amount += 300 * perf.audience;
            break;
        default:
            throw std::runtime_error{std::format(
                "{}: unknown Play::Type"sv,
                static_cast<std::underlying_type_t<Play::Type>>(play_for(perf).type))};
        }
        return amount;
    };

    int total_amount = 0;
    int volume_credits = 0;
    std::ostringstream oss;
    oss << std::format("Statement for {}\n"sv, invoice.customer);

    for (const auto& perf : invoice.performances) {
        // add volume credits
        volume_credits += std::max(perf.audience - 30, 0);
        // add extra credit for every ten comedy attendees
        if (Play::Type::Comedy == play_for(perf).type) { volume_credits += perf.audience / 5; }

        // print line for this order
<<<<<<< HEAD
        oss << std::format("  {}: {} ({} seats)\n"sv, play_for(perf).name, usd(this_amount), perf.audience);
        total_amount += this_amount;
=======
        oss << std::format("  {}: {} ({} seats)\n"s, play_for(perf).name, usd(amount_for(perf)), perf.audience);
        total_amount += amount_for(perf);
>>>>>>> fe0032f5
    }

    oss << std::format("Amount owed is {}\n"sv, usd(total_amount));
    oss << std::format("You earned {} credits\n"sv, volume_credits);
    return std::move(oss).str();
}<|MERGE_RESOLUTION|>--- conflicted
+++ resolved
@@ -58,13 +58,8 @@
         if (Play::Type::Comedy == play_for(perf).type) { volume_credits += perf.audience / 5; }
 
         // print line for this order
-<<<<<<< HEAD
-        oss << std::format("  {}: {} ({} seats)\n"sv, play_for(perf).name, usd(this_amount), perf.audience);
-        total_amount += this_amount;
-=======
-        oss << std::format("  {}: {} ({} seats)\n"s, play_for(perf).name, usd(amount_for(perf)), perf.audience);
+        oss << std::format("  {}: {} ({} seats)\n"sv, play_for(perf).name, usd(amount_for(perf)), perf.audience);
         total_amount += amount_for(perf);
->>>>>>> fe0032f5
     }
 
     oss << std::format("Amount owed is {}\n"sv, usd(total_amount));

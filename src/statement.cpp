#include "pch.h"

#include "statement.h"

namespace {

auto usd(int amount)
{
    std::ostringstream oss;
    oss.imbue(std::locale{"en_US.UTF-8"s});
    oss << std::showbase << std::put_money(amount);
    return std::move(oss).str();
}

struct StatementData
{
    const std::string& customer;
    const std::vector<Invoice::Performance>& performances;
};

std::string render_plain_text(const StatementData& data, const std::map<std::string, Play>& plays)
{
    auto play_for = [&](const auto& perf) -> decltype(auto)
    {
        return plays.at(perf.play_id);
    };

    auto amount_for = [&](const auto& perf)
    {
        int amount = 0;
        switch (play_for(perf).type) {
        case Play::Type::Tragedy:
            amount = 40000;
            if (perf.audience > 30) {
                amount += 1000 * (perf.audience - 30);
            }
            break;
        case Play::Type::Comedy:
            amount = 30000;
            if (perf.audience > 20) {
                amount += 10000 + 500 * (perf.audience - 20);
            }
            amount += 300 * perf.audience;
            break;
        default:
            throw std::runtime_error{std::format(
                "{}: unknown Play::Type"sv,
                static_cast<std::underlying_type_t<Play::Type>>(play_for(perf).type))};
        }
        return amount;
    };

    auto volume_credits_for = [&](const auto& perf)
    {
        int volume_credits = 0;
        volume_credits += std::max(perf.audience - 30, 0);
        if (Play::Type::Comedy == play_for(perf).type) { volume_credits += perf.audience / 5; }
        return volume_credits;
    };

    auto total_amount = [&]()
    {
        int total = 0;
        for (const auto& perf : data.performances) {
            total += amount_for(perf);
        }
        return total;
    };

    auto total_volume_credits = [&]()
    {
        int total = 0;
        for (const auto& perf : data.performances) {
            total += volume_credits_for(perf);
        }
        return total;
    };

    std::ostringstream oss;
    oss << std::format("Statement for {}\n"sv, data.customer);

<<<<<<< HEAD
    for (const auto& perf : invoice.performances) {
        oss << std::format("  {}: {} ({} seats)\n"sv, play_for(perf).name, usd(amount_for(perf)), perf.audience);
=======
    for (const auto& perf : data.performances) {
        oss << std::format("  {}: {} ({} seats)\n"s, play_for(perf).name, usd(amount_for(perf)), perf.audience);
>>>>>>> d6a77d72
    }

    oss << std::format("Amount owed is {}\n"sv, usd(total_amount()));
    oss << std::format("You earned {} credits\n"sv, total_volume_credits());
    return std::move(oss).str();
}

}

std::string statement(const Invoice& invoice, const std::map<std::string, Play>& plays)
{
    const StatementData statement_data{
        .customer = invoice.customer,
        .performances = invoice.performances
    };

    return render_plain_text(statement_data, plays);
}<|MERGE_RESOLUTION|>--- conflicted
+++ resolved
@@ -15,7 +15,7 @@
 struct StatementData
 {
     const std::string& customer;
-    const std::vector<Invoice::Performance>& performances;
+    const std::vector<Performance>& performances;
 };
 
 std::string render_plain_text(const StatementData& data, const std::map<std::string, Play>& plays)
@@ -79,13 +79,8 @@
     std::ostringstream oss;
     oss << std::format("Statement for {}\n"sv, data.customer);
 
-<<<<<<< HEAD
-    for (const auto& perf : invoice.performances) {
+    for (const auto& perf : data.performances) {
         oss << std::format("  {}: {} ({} seats)\n"sv, play_for(perf).name, usd(amount_for(perf)), perf.audience);
-=======
-    for (const auto& perf : data.performances) {
-        oss << std::format("  {}: {} ({} seats)\n"s, play_for(perf).name, usd(amount_for(perf)), perf.audience);
->>>>>>> d6a77d72
     }
 
     oss << std::format("Amount owed is {}\n"sv, usd(total_amount()));

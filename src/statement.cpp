#include "pch.h"

#include "statement.h"

namespace {

auto usd(int amount)
{
    std::ostringstream oss;
    oss.imbue(std::locale{"en_US.UTF-8"s});
    oss << std::showbase << std::put_money(amount);
    return std::move(oss).str();
}

struct EnrichedPerformance
{
    const Performance& base;
    const Play& play;
    int amount;
    int volume_credits;
};

struct StatementData
{
    const std::string& customer;
    std::vector<EnrichedPerformance> performances;
    int total_amount;
    int total_volume_credits;
};

<<<<<<< HEAD
std::string render_plain_text(const StatementData& data)
{
    std::ostringstream oss;
    oss << std::format("Statement for {}\n"sv, data.customer);

    for (const auto& perf : data.performances) {
        oss << std::format(
            "  {}: {} ({} seats)\n"sv,
            perf.play.name, usd(perf.amount), perf.base.audience);
    }

    oss << std::format("Amount owed is {}\n"sv, usd(data.total_amount));
    oss << std::format("You earned {} credits\n"sv, data.total_volume_credits);
    return std::move(oss).str();
}

}

std::string statement(const Invoice& invoice, const std::map<std::string, Play>& plays)
=======
StatementData make_statement_data(const Invoice& invoice, const std::map<std::string, Play>& plays)
>>>>>>> df240005
{
    auto play_for = [&](const auto& perf) -> decltype(auto)
    {
        return plays.at(perf.play_id);
    };

    auto amount_for = [&](const auto& perf)
    {
        int amount = 0;
        switch (perf.play.type) {
        case Play::Type::Tragedy:
            amount = 40000;
            if (perf.base.audience > 30) {
                amount += 1000 * (perf.base.audience - 30);
            }
            break;
        case Play::Type::Comedy:
            amount = 30000;
            if (perf.base.audience > 20) {
                amount += 10000 + 500 * (perf.base.audience - 20);
            }
            amount += 300 * perf.base.audience;
            break;
        default:
            throw std::runtime_error{std::format(
                "{}: unknown Play::Type"sv,
                static_cast<std::underlying_type_t<Play::Type>>(perf.play.type))};
        }
        return amount;
    };

    auto volume_credits_for = [&](const auto& perf)
    {
        int volume_credits = 0;
        volume_credits += std::max(perf.base.audience - 30, 0);
        if (Play::Type::Comedy == perf.play.type) { volume_credits += perf.base.audience / 5; }
        return volume_credits;
    };

    auto enrich_performance = [&](const auto& base)
    {
        EnrichedPerformance enriched{
            .base = base,
            .play = play_for(base)
        };

        enriched.amount = amount_for(enriched);
        enriched.volume_credits = volume_credits_for(enriched);

        return enriched;
    };

    std::vector<EnrichedPerformance> enriched_performances;
    std::ranges::copy(
        invoice.performances | std::views::transform(enrich_performance),
        std::back_inserter(enriched_performances));

    auto total_amount = std::accumulate(
        std::cbegin(enriched_performances), std::cend(enriched_performances),
        0, [](int sum, const auto& perf) { return sum + perf.amount; });
    auto total_volume_credits = std::accumulate(
        std::cbegin(enriched_performances), std::cend(enriched_performances),
        0, [](int sum, const auto& perf) { return sum + perf.volume_credits; });

    return StatementData{
        .customer = invoice.customer,
        .performances = std::move(enriched_performances),
        .total_amount = total_amount,
        .total_volume_credits = total_volume_credits
    };
}

std::string render_plain_text(const StatementData& data)
{
    std::ostringstream oss;
    oss << std::format("Statement for {}\n"s, data.customer);

    for (const auto& perf : data.performances) {
        oss << std::format(
            "  {}: {} ({} seats)\n"s,
            perf.play.name, usd(perf.amount), perf.base.audience);
    }

    oss << std::format("Amount owed is {}\n"s, usd(data.total_amount));
    oss << std::format("You earned {} credits\n"s, data.total_volume_credits);
    return std::move(oss).str();
}

}

std::string statement(const Invoice& invoice, const std::map<std::string, Play>& plays)
{
    return render_plain_text(make_statement_data(invoice, plays));
}<|MERGE_RESOLUTION|>--- conflicted
+++ resolved
@@ -28,29 +28,7 @@
     int total_volume_credits;
 };
 
-<<<<<<< HEAD
-std::string render_plain_text(const StatementData& data)
-{
-    std::ostringstream oss;
-    oss << std::format("Statement for {}\n"sv, data.customer);
-
-    for (const auto& perf : data.performances) {
-        oss << std::format(
-            "  {}: {} ({} seats)\n"sv,
-            perf.play.name, usd(perf.amount), perf.base.audience);
-    }
-
-    oss << std::format("Amount owed is {}\n"sv, usd(data.total_amount));
-    oss << std::format("You earned {} credits\n"sv, data.total_volume_credits);
-    return std::move(oss).str();
-}
-
-}
-
-std::string statement(const Invoice& invoice, const std::map<std::string, Play>& plays)
-=======
 StatementData make_statement_data(const Invoice& invoice, const std::map<std::string, Play>& plays)
->>>>>>> df240005
 {
     auto play_for = [&](const auto& perf) -> decltype(auto)
     {
@@ -126,16 +104,16 @@
 std::string render_plain_text(const StatementData& data)
 {
     std::ostringstream oss;
-    oss << std::format("Statement for {}\n"s, data.customer);
+    oss << std::format("Statement for {}\n"sv, data.customer);
 
     for (const auto& perf : data.performances) {
         oss << std::format(
-            "  {}: {} ({} seats)\n"s,
+            "  {}: {} ({} seats)\n"sv,
             perf.play.name, usd(perf.amount), perf.base.audience);
     }
 
-    oss << std::format("Amount owed is {}\n"s, usd(data.total_amount));
-    oss << std::format("You earned {} credits\n"s, data.total_volume_credits);
+    oss << std::format("Amount owed is {}\n"sv, usd(data.total_amount));
+    oss << std::format("You earned {} credits\n"sv, data.total_volume_credits);
     return std::move(oss).str();
 }
 
